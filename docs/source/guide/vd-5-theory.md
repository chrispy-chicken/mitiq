--- conflicted
+++ resolved
@@ -33,11 +33,7 @@
 ### Diagonalizing Gate
  First a symmetrized version of the observable is defined as $O^{(M)} = \frac{1}{M} \sum_{i=0}^{M} O^i$. 
  
-<<<<<<< HEAD
  For the example of $M=2$ and $O=Z$, this equalities can be rewritten as: $Z^{(2)}_k=\frac{1}{2}(Z^1_k+Z^2_k)$. This can be used to rewrite the corrected observable as:
-=======
- For the example of $M=2$ and $O=Z$, this equalities can be rewritten as: $Z^{(2)}=\frac{1}{2}(Z^1+Z^2)$. This can be used to rewrite the corrected observable as:
->>>>>>> 18775b48
  
  $$\langle O\rangle_{\text{corrected}} = \frac{\text{Tr}(Z^{(2)}_k S^{(2)} \rho^{\otimes 2})}{\text{Tr}(S^{(2)} \rho^{\otimes 2})}$$
 
